<<<<<<< HEAD
numpy
octue==0.1.11
pandas
scipy
=======
octue==0.1.12
>>>>>>> f926d2d3
<|MERGE_RESOLUTION|>--- conflicted
+++ resolved
@@ -1,8 +1,4 @@
-<<<<<<< HEAD
 numpy
-octue==0.1.11
+octue==0.1.12
 pandas
-scipy
-=======
-octue==0.1.12
->>>>>>> f926d2d3
+scipy