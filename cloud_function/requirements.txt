--- conflicted
+++ resolved
@@ -1,8 +1,4 @@
-<<<<<<< HEAD
 numpy
-octue==0.1.9
+octue==0.1.11
 pandas
-scipy
-=======
-octue==0.1.11
->>>>>>> ed7436de
+scipy