--- conflicted
+++ resolved
@@ -1,11 +1,6 @@
 import os
 
-<<<<<<< HEAD
-from data_preprocess import preprocess
-
-=======
 from cloud_function.file_handler import FileHandler
->>>>>>> 70344759
 
 
 def clean_and_upload_batch(event, context):
@@ -16,71 +11,7 @@
     :param str cleaned_batch_name: new name for cleaned batch file
     :return None:
     """
-<<<<<<< HEAD
-    batch, batch_metadata, batch_path = get_batch(event)
-    cleaned_batch = clean(batch, batch_metadata, event)
-
-    if cleaned_batch_name:
-        cleaned_batch_path = os.path.join(os.path.split(batch_path)[0], cleaned_batch_name)
-    else:
-        cleaned_batch_path = batch_path
-
-    persist_batch(cleaned_batch, cleaned_batch_path)
-
-
-def get_batch(event):
-    """Get the batch from Google Cloud storage.
-
-    :param octue.utils.cloud.storage.client.GoogleCloudStorageClient storage_client: client for accessing Google Cloud storage
-    :param dict event: Google Cloud event
-    :return (dict, dict, str):
-    """
-    source_bucket_name = event["bucket"]
-    batch_path = event["name"]
-    source_client = GoogleCloudStorageClient(project_name=os.environ["GCP_PROJECT"], credentials=None)
-
-    batch = json.loads(source_client.download_as_string(bucket_name=source_bucket_name, path_in_bucket=batch_path))
-    logger.info("Downloaded batch %r from bucket %r.", batch_path, source_bucket_name)
-
-    batch_metadata = source_client.get_metadata(bucket_name=source_bucket_name, path_in_bucket=batch_path)
-    logger.info("Downloaded metadata for batch %r from bucket %r.", batch_path, source_bucket_name)
-    return batch, batch_metadata, batch_path
-
-
-def clean(batch, batch_metadata, event):
-    """Clean and return the given batch.
-
-    :param dict batch: batch to clean
-    :param dict batch_metadata: metadata about batch
-    :param dict event: Google Cloud event
-    :return dict:
-    """
-    batch = preprocess.run(batch)
-    batch["cleaned"] = True
-    logger.info("Cleaned batch.")
-    return batch
-
-
-def persist_batch(batch, batch_path):
-    """Persist the batch to the destination bucket in the destination project, along with an associated Datafile.
-
-    :param dict patch: batch to persist
-    :param str batch_path: path to persist batch to
-    :return None:
-    """
-    destination_project_name = os.environ["DESTINATION_PROJECT_NAME"]
-    destination_bucket_name = os.environ["DESTINATION_BUCKET"]
-    destination_client = GoogleCloudStorageClient(project_name=destination_project_name, credentials=None)
-
-    destination_client.upload_from_string(
-        serialised_data=json.dumps(batch),
-        bucket_name=destination_bucket_name,
-        path_in_bucket=batch_path,
-        metadata={"sequence": int(os.path.splitext(batch_path)[0].split("-")[-1])},
-    )
-=======
     file_path = event["name"]
->>>>>>> 70344759
 
     file_handler = FileHandler(
         source_project=os.environ["GCP_PROJECT"],
