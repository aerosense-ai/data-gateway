--- conflicted
+++ resolved
@@ -224,15 +224,17 @@
                 save_locally=True,
                 upload_to_cloud=True,
                 output_directory=temporary_directory,
-                batch_interval=self.BATCH_INTERVAL,
+                window_size=self.WINDOW_SIZE,
                 project_name=TEST_PROJECT_NAME,
                 bucket_name=TEST_BUCKET_NAME,
             )
             packet_reader.read_packets(serial_port, stop_when_no_more_data=True)
             self._check_data_is_written_to_files(packet_reader, temporary_directory, sensor_names=["Diff_Baros"])
 
-        self._check_batches_are_uploaded_to_cloud(
-            packet_reader, sensor_names=["Diff_Baros"], number_of_batches_to_check=1
+        self._check_windows_are_uploaded_to_cloud(
+            packet_reader,
+            sensor_names=["Diff_Baros"],
+            number_of_windows_to_check=1,
         )
 
     def test_packet_reader_with_mic_sensor(self):
@@ -323,7 +325,6 @@
 
         self._check_windows_are_uploaded_to_cloud(packet_reader, sensor_names=["Mag"], number_of_windows_to_check=1)
 
-<<<<<<< HEAD
     def test_packet_reader_with_connections_statistics(self):
         """Test that the packet reader works with the connection statistics "sensor"."""
         serial_port = DummySerial(port="test")
@@ -337,7 +338,7 @@
                 save_locally=True,
                 upload_to_cloud=True,
                 output_directory=temporary_directory,
-                batch_interval=self.BATCH_INTERVAL,
+                window_size=self.WINDOW_SIZE,
                 project_name=TEST_PROJECT_NAME,
                 bucket_name=TEST_BUCKET_NAME,
             )
@@ -345,31 +346,7 @@
 
             self._check_data_is_written_to_files(packet_reader, temporary_directory, sensor_names=["Constat"])
 
-        self._check_batches_are_uploaded_to_cloud(packet_reader, sensor_names=["Constat"], number_of_batches_to_check=1)
-=======
-    # def test_packet_reader_with_connections_statistics(self):
-    #     """Test that the packet reader works with the connection statistics "sensor"."""
-    #     serial_port = DummySerial(port="test")
-    #     packet_type = bytes([52])
-    #
-    #     serial_port.write(data=b"".join((PACKET_KEY, packet_type, LENGTH, RANDOM_BYTES[0])))
-    #     serial_port.write(data=b"".join((PACKET_KEY, packet_type, LENGTH, RANDOM_BYTES[1])))
-    #
-    #     with tempfile.TemporaryDirectory() as temporary_directory:
-    #         packet_reader = PacketReader(
-    #             save_locally=True,
-    #             upload_to_cloud=True,
-    #             output_directory=temporary_directory,
-    #             window_size=self.WINDOW_SIZE,
-    #             project_name=TEST_PROJECT_NAME,
-    #             bucket_name=TEST_BUCKET_NAME,
-    #         )
-    #         packet_reader.read_packets(serial_port, stop_when_no_more_data=True)
-    #
-    #         self._check_data_is_written_to_files(packet_reader, temporary_directory, sensor_names=["Constat"])
-    #
-    #     self._check_windows_are_uploaded_to_cloud(packet_reader, sensor_names=["Constat"], number_of_windows_to_check=1)
->>>>>>> 5cbd602b
+        self._check_windows_are_uploaded_to_cloud(packet_reader, sensor_names=["Constat"], number_of_windows_to_check=1)
 
     def test_all_sensors_together(self):
         """Test that the packet reader works with all sensors together."""
