from setuptools import find_packages, setup


# Note:
#   The Hitchiker's guide to python provides an excellent, standard, method for creating python packages:
#       http://docs.python-guide.org/en/latest/writing/structure/
#
#   To deploy on PYPI follow the instructions at the bottom of:
#       https://packaging.python.org/tutorials/distributing-packages/#uploading-your-project-to-pypi

with open("README.md") as f:
    readme_text = f.read()

with open("LICENSE") as f:
    license_text = f.read()

setup(
    name="data_gateway",
    version="0.1.0",
    py_modules=[],
<<<<<<< HEAD
    install_requires=["click>=7.1.2", "pyserial==3.5", "octue==0.1.24"],
=======
    install_requires=[
        "click>=7.1.2",
        "pyserial==3.5",
        "octue==0.2.3",
    ],
>>>>>>> a93056cd
    url="https://gitlab.com/windenergie-hsr/aerosense/digital-twin/data-gateway",
    license="MIT",
    author="OST Aerosense",
    description="A data_gateway that runs on-nacelle for relaying data streams from aerosense nodes to cloud.",
    long_description=readme_text,
    long_description_content_type="text/markdown",
    packages=find_packages(exclude=("tests", "docs")),
    include_package_data=True,
    entry_points="""
    [console_scripts]
    gateway=data_gateway.cli:gateway_cli
    """,
    classifiers=[
        "Development Status :: 4 - Beta",
        "Intended Audience :: Developers",
        "Topic :: Software Development :: Libraries :: Python Modules",
        "License :: OSI Approved :: MIT License",
        "Programming Language :: Python :: 3.7",
        "Programming Language :: Python :: 3.8",
        "Programming Language :: Python :: 3.9",
        "Operating System :: OS Independent",
    ],
    python_requires=">=3.7",
    keywords=["aerosense", "wind", "energy", "blades"],
)<|MERGE_RESOLUTION|>--- conflicted
+++ resolved
@@ -18,15 +18,11 @@
     name="data_gateway",
     version="0.1.0",
     py_modules=[],
-<<<<<<< HEAD
-    install_requires=["click>=7.1.2", "pyserial==3.5", "octue==0.1.24"],
-=======
     install_requires=[
         "click>=7.1.2",
         "pyserial==3.5",
         "octue==0.2.3",
     ],
->>>>>>> a93056cd
     url="https://gitlab.com/windenergie-hsr/aerosense/digital-twin/data-gateway",
     license="MIT",
     author="OST Aerosense",
