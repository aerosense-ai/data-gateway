--- conflicted
+++ resolved
@@ -16,11 +16,7 @@
 
 setup(
     name="data_gateway",
-<<<<<<< HEAD
     version="0.4.0",
-=======
-    version="0.3.2",
->>>>>>> 5337868b
     install_requires=[
         "click>=7.1.2",
         "pyserial==3.5",
