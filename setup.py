from setuptools import find_packages, setup


# Note:
#   The Hitchiker's guide to python provides an excellent, standard, method for creating python packages:
#       http://docs.python-guide.org/en/latest/writing/structure/
#
#   To deploy on PYPI follow the instructions at the bottom of:
#       https://packaging.python.org/tutorials/distributing-packages/#uploading-your-project-to-pypi

with open("README.md") as f:
    readme_text = f.read()

with open("LICENSE") as f:
    license_text = f.read()

setup(
    name="data_gateway",
<<<<<<< HEAD
    version="0.7.6",
=======
    version="0.7.5",
>>>>>>> a25c0f69
    install_requires=[
        "click>=7.1.2",
        "pyserial==3.5",
        "python-slugify==5.0.2",
        "octue==0.6.5",
    ],
    url="https://gitlab.com/windenergie-hsr/aerosense/digital-twin/data-gateway",
    license="MIT",
    author="OST Aerosense",
    description="A data_gateway that runs on-nacelle for relaying data streams from aerosense nodes to cloud.",
    long_description=readme_text,
    long_description_content_type="text/markdown",
    packages=find_packages(exclude=("tests", "docs")),
    include_package_data=True,
    entry_points="""
    [console_scripts]
    gateway=data_gateway.cli:gateway_cli
    """,
    classifiers=[
        "Development Status :: 4 - Beta",
        "Intended Audience :: Developers",
        "Topic :: Software Development :: Libraries :: Python Modules",
        "License :: OSI Approved :: MIT License",
        "Programming Language :: Python :: 3.7",
        "Programming Language :: Python :: 3.8",
        "Programming Language :: Python :: 3.9",
        "Operating System :: OS Independent",
    ],
    python_requires=">=3.7",
    keywords=["aerosense", "wind", "energy", "blades"],
)<|MERGE_RESOLUTION|>--- conflicted
+++ resolved
@@ -16,11 +16,7 @@
 
 setup(
     name="data_gateway",
-<<<<<<< HEAD
     version="0.7.6",
-=======
-    version="0.7.5",
->>>>>>> a25c0f69
     install_requires=[
         "click>=7.1.2",
         "pyserial==3.5",
