from setuptools import find_packages, setup


# Note:
#   The Hitchiker's guide to python provides an excellent, standard, method for creating python packages:
#       http://docs.python-guide.org/en/latest/writing/structure/
#
#   To deploy on PYPI follow the instructions at the bottom of:
#       https://packaging.python.org/tutorials/distributing-packages/#uploading-your-project-to-pypi

with open("README.md") as f:
    readme_text = f.read()

with open("LICENSE") as f:
    license_text = f.read()

setup(
    name="data_gateway",
<<<<<<< HEAD
    version="0.10.2",
=======
    version="0.11.0",
>>>>>>> 8923b575
    install_requires=[
        "click>=7.1.2",
        "pyserial==3.5",
        "python-slugify>=5,<6",
        "octue==0.10.5",
    ],
    url="https://gitlab.com/windenergie-hsr/aerosense/digital-twin/data-gateway",
    license="MIT",
    author="OST Aerosense",
    description="A data_gateway that runs on-nacelle for relaying data streams from aerosense nodes to cloud.",
    long_description=readme_text,
    long_description_content_type="text/markdown",
    packages=find_packages(exclude=("tests", "docs")),
    include_package_data=True,
    entry_points="""
    [console_scripts]
    gateway=data_gateway.cli:gateway_cli
    """,
    classifiers=[
        "Development Status :: 4 - Beta",
        "Intended Audience :: Developers",
        "Topic :: Software Development :: Libraries :: Python Modules",
        "License :: OSI Approved :: MIT License",
        "Programming Language :: Python :: 3.7",
        "Programming Language :: Python :: 3.8",
        "Programming Language :: Python :: 3.9",
        "Operating System :: OS Independent",
    ],
    python_requires=">=3.7",
    keywords=["aerosense", "wind", "energy", "blades"],
)<|MERGE_RESOLUTION|>--- conflicted
+++ resolved
@@ -16,11 +16,7 @@
 
 setup(
     name="data_gateway",
-<<<<<<< HEAD
-    version="0.10.2",
-=======
-    version="0.11.0",
->>>>>>> 8923b575
+    version="0.11.1",
     install_requires=[
         "click>=7.1.2",
         "pyserial==3.5",
