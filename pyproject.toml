[tool.poetry]
name = "data-gateway"
version = "0.15.0"
repository = "https://github.com/aerosense-ai/data-gateway"
description = "A data gateway that runs on-nacelle for relaying data streams from aerosense nodes to cloud."
readme = "README.md"
authors = ["OST Aerosense", "Marcus Lugg <cortado.codes@protonmail.com>"]
license = "MIT"
keywords=["aerosense", "wind", "energy", "blades"]
classifiers = [
    "Development Status :: 4 - Beta",
    "Intended Audience :: Developers",
    "Topic :: Software Development :: Libraries :: Python Modules",
    "License :: OSI Approved :: MIT License",
    "Programming Language :: Python :: 3.8",
    "Programming Language :: Python :: 3.9",
    "Programming Language :: Python :: 3.10",
    "Operating System :: OS Independent",
]


[tool.poetry.dependencies]
<<<<<<< HEAD
python = ">=3.8,<3.10"
=======
python = ">=3.7.1,<=3.10"
>>>>>>> 374a0879
click = ">=7.1.2,<9"
google-cloud-storage = "^1.35"
pyserial = "^3.5"
python-slugify = "^5"
octue = "0.41.0"

# On raspberry pi, using the pypi binary (which is built against glibc) fails with:
#   https://stackoverflow.com/questions/72185264/glibc-2-29-not-found
# The solution is to use the wheel that's built specifically for raspberry pi: https://www.piwheels.org/project/grpcio/
# However, piwheels only has a built wheel for 1.45.0; so unless we pin that exact version, poetry specifies the latest (currently 1.46.3)
# meaning it gets installed from pypi by default.
grpcio = "1.45.0"


[tool.poetry.dev-dependencies]
# Testing.
gcp-storage-emulator = "2021.6.2"
tox = "^3.23"
# Packages for testing the cloud functions, excluding octue (the requirements for the cloud function are specified in
# `cloud_functions/requirements.txt`).
flask_wtf = "^1"
google-cloud-bigquery = "^2.29"
shapely = "^1.8"
wtforms = { extras = ["email"], version = "^3" }
# Code quality.
flake8 = "^4"
pre-commit = "^2.17"
coverage = "^6.3"
h5py = "^3.7.0"
pytest = "^7.1.2"
black = "22.3.0"


[tool.poetry.scripts]
gateway = "data_gateway.cli:gateway_cli"


[tool.poetry.group.dev.dependencies]
pandas = "^1.5.1"
pyarrow = "^10.0.0"

[build-system]
requires = ["poetry-core>=1.0.0"]
build-backend = "poetry.core.masonry.api"<|MERGE_RESOLUTION|>--- conflicted
+++ resolved
@@ -20,11 +20,7 @@
 
 
 [tool.poetry.dependencies]
-<<<<<<< HEAD
-python = ">=3.8,<3.10"
-=======
-python = ">=3.7.1,<=3.10"
->>>>>>> 374a0879
+python = ">=3.8,<=3.10"
 click = ">=7.1.2,<9"
 google-cloud-storage = "^1.35"
 pyserial = "^3.5"
