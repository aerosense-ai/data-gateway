import logging
import os
import time

import click
import pkg_resources


SUPERVISORD_PROGRAM_NAME = "AerosenseGateway"

logger = logging.getLogger(__name__)


@click.group(context_settings={"help_option_names": ["-h", "--help"]})
@click.option(
    "--logger-uri",
    default=None,
    type=click.STRING,
    show_default=True,
    help="Stream logs to a websocket at the given URI (useful for monitoring what's happening remotely).",
)
@click.option(
    "--log-level",
    default="info",
    type=click.Choice(["debug", "info", "warning", "error"], case_sensitive=False),
    show_default=True,
    help="Set the log level.",
)
@click.version_option(version=pkg_resources.get_distribution("data_gateway").version)
def gateway_cli(logger_uri, log_level):
    """AeroSense Gateway CLI. Run the on-tower gateway service to read data from the bluetooth receivers and send it
    to AeroSense Cloud.
    """
    if logger_uri is not None:
        from octue.log_handlers import apply_log_handler, get_remote_handler

        handler = get_remote_handler(logger_uri=logger_uri)
        apply_log_handler(logger_name=__name__, handler=handler, log_level=log_level.upper())


@gateway_cli.command()
@click.option(
    "--config-file",
    type=click.Path(dir_okay=False),
    default="config.json",
    show_default=True,
    help="Path to your Aerosense deployment configuration file.",
)
@click.option(
    "--interactive",
    "-i",
    is_flag=True,
    default=False,
    show_default=True,
    help="""
        Run the gateway in interactive mode, allowing commands to be sent to the serial port via the command line.\n
        WARNING: the output of the gateway will be saved to disk locally and not uploaded to the cloud if this option
        is used. The same file/folder structure will be used either way.
    """,
)
@click.option(
    "--output-dir",
    type=click.Path(file_okay=False),
    default="data_gateway",
    show_default=True,
    help="The directory in which to save data windows from the gateway.",
)
@click.option(
    "--window-size",
    type=click.FLOAT,
    default=600,
    show_default=True,
    help="The window length in seconds that data is grouped into before being persisted locally or to the cloud.",
)
@click.option(
    "--gcp-project-name",
    type=click.STRING,
    default=None,
    show_default=True,
    help="The name of the Google Cloud Platform (GCP) project to use.",
)
@click.option(
    "--gcp-bucket-name",
    type=click.STRING,
    default=None,
    show_default=True,
    help="The name of the Google Cloud Platform (GCP) storage bucket to use.",
)
@click.option(
    "--stop-when-no-more-data",
    is_flag=True,
    default=False,
    show_default=True,
    help="Stop the gateway when no more data is received by the serial port (this is mainly for testing).",
)
<<<<<<< HEAD
def start(
    config_file, interactive, output_dir, batch_interval, gcp_project_name, gcp_bucket_name, stop_when_no_more_data
):
    """Start the gateway service (daemonise this for a deployment).

    Node commands are: [startBaros, startMics, startIMU ...]
    """
=======
def start(config_file, interactive, output_dir, window_size, gcp_project_name, gcp_bucket_name, stop_when_no_more_data):
    """Start the gateway service (daemonise this for a deployment)."""
>>>>>>> 5cbd602b
    import json
    import threading

    import serial

    import sys
    from data_gateway.configuration import Configuration
    from data_gateway.packet_reader import PacketReader

    if os.path.exists(config_file):
        with open(config_file) as f:
            config = Configuration.from_dict(json.load(f))
        logger.info("Loaded configuration file from %r.", config_file)
    else:
        config = Configuration()
        logger.info("Using default configuration.")

    serial_port = serial.Serial(port=config.serial_port, baudrate=config.baudrate)

    if os.name == "nt":  # set_buffer_size is available only on windows
        serial_port.set_buffer_size(rx_size=config.serial_buffer_rx_size, tx_size=config.serial_buffer_tx_size)

    if not interactive:
        logger.info(
            "Starting packet reader in non-interactive mode - files will be uploaded to cloud storage at intervals of "
            "%s seconds.",
            window_size,
        )

        PacketReader(
            save_locally=False,
            upload_to_cloud=True,
            output_directory=output_dir,
            window_size=window_size,
            project_name=gcp_project_name,
            bucket_name=gcp_bucket_name,
            configuration=config,
        ).read_packets(serial_port, stop_when_no_more_data=stop_when_no_more_data)

        return

    # Start a new thread to parse the serial data while the main thread stays ready to take in commands from stdin.
    packet_reader = PacketReader(
        save_locally=True,
        upload_to_cloud=False,
        output_directory=output_dir,
        window_size=window_size,
        configuration=config,
    )

    if not output_dir.startswith("/"):
        output_dir = os.path.join(".", output_dir)

    thread = threading.Thread(
        target=packet_reader.read_packets, args=(serial_port, stop_when_no_more_data), daemon=True
    )
    thread.start()

    logger.info(
        "Starting gateway in interactive mode - files will *not* be uploaded to cloud storage but will instead be saved"
        " to disk at %r at intervals of %s seconds.",
        output_dir,
        window_size,
    )

    # Keep a record of the commands given.
    commands_record_file = os.path.join(output_dir, "commands.txt")

    if not os.path.exists(output_dir):
        os.makedirs(output_dir)

    try:
        while not packet_reader.stop:
            for line in sys.stdin:

                with open(commands_record_file, "a") as f:
                    f.write(line)

                if line.startswith("sleep") and line.endswith("\n"):
                    time.sleep(int(line.split(" ")[-1].strip()))
                elif line == "stop\n":
                    packet_reader.stop = True
                    break

                # Send the command to the node
                serial_port.write(line.encode("utf_8"))

    except KeyboardInterrupt:
        packet_reader.stop = True

    logger.info("Stopping gateway.")
    packet_reader.writer.force_persist()


@gateway_cli.command()
@click.option(
    "--config-file",
    type=click.Path(),
    default="config.json",
    show_default=True,
    help="Path to your Aerosense deployment configuration file.",
)
def supervisord_conf(config_file):
    """Print conf entry for use with supervisord. Daemonising a process ensures it automatically restarts after a
    failure and on startup of the operating system failure.
    """
    supervisord_conf_str = f"""

[program:{SUPERVISORD_PROGRAM_NAME,}]
command=gateway start --config-file {os.path.abspath(config_file)}"""

    print(supervisord_conf_str)
    return 0<|MERGE_RESOLUTION|>--- conflicted
+++ resolved
@@ -93,18 +93,11 @@
     show_default=True,
     help="Stop the gateway when no more data is received by the serial port (this is mainly for testing).",
 )
-<<<<<<< HEAD
-def start(
-    config_file, interactive, output_dir, batch_interval, gcp_project_name, gcp_bucket_name, stop_when_no_more_data
-):
+def start(config_file, interactive, output_dir, window_size, gcp_project_name, gcp_bucket_name, stop_when_no_more_data):
     """Start the gateway service (daemonise this for a deployment).
 
     Node commands are: [startBaros, startMics, startIMU ...]
     """
-=======
-def start(config_file, interactive, output_dir, window_size, gcp_project_name, gcp_bucket_name, stop_when_no_more_data):
-    """Start the gateway service (daemonise this for a deployment)."""
->>>>>>> 5cbd602b
     import json
     import threading
 
